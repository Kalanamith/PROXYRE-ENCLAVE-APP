--- conflicted
+++ resolved
@@ -45,14 +45,10 @@
 
 ### System Requirements
 
-<<<<<<< HEAD
-=======
 This app uses AWS Nitro Enclaves to create an environment where a client can securely request the creation of cryptographic keys inside an enclave.
 
 It enables content reencryption using Rust's recrypt library.
 
-## Run server
->>>>>>> 545ae4ab
 ```bash
 # Install Rust toolchain
 curl --proto '=https' --tlsv1.2 -sSf https://sh.rustlang.org | sh
@@ -738,4 +734,4 @@
 
 ---
 
-**⚠️ Security Notice**: This application handles cryptographic operations. Ensure proper key management and secure deployment practices in production environments.+**⚠️ Security Notice**: This application handles cryptographic operations. Ensure proper key management and secure deployment practices in production environments.
